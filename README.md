## Credit

This is a fork of the work started by: [David Nahodyl, Blue Feather](http://bluefeathergroup.com/blog/how-to-use-lets-encrypt-ssl-certificates-with-filemaker-server/)  

Thanks for figuring out the hard part David!



## Notes

* Only supports newer OS (only tested on Windows Server 2016).
* Only tested on FileMaker Server 17 and 18.
* Installs all dependencies for you.
* If you use this script in production, you should watch this repo in GitHub so you get a notification when it's updated.



## Installation and Quick Setup

1. Open PowerShell console as an Administrator:

   1. Click **Start**
   2. Type **PowerShell**
   3. Right-click on **Windows PowerShell**
   4. Click **Run as administrator**

2. Download the `GetSSL.ps1` file to your server:  
   _(replace **master** with **dev** or a tag name to download a different version of this script)_

   ```powershell
   Invoke-WebRequest `
     -Uri https://raw.githubusercontent.com/dansmith65/FileMaker-LetsEncrypt-Win/master/GetSSL.ps1 `
     -OutFile "C:\Program Files\FileMaker\FileMaker Server\Data\Scripts\GetSSL.ps1"
   ```

3. Access the wizard-style setup by calling without parameters:  
   _(if you're just testing, add ` -Staging` to the end)_

   ```powershell
   Set-ExecutionPolicy Bypass -Scope Process -Force;
   & 'C:\Program Files\FileMaker\FileMaker Server\Data\Scripts\GetSSL.ps1'
   ```

   After this task completes, you'll be asked if you want to get a certificate, at which point you'll be prompted for domain(s) and email. Then, you'll be asked if you want to schedule a task, then configure email. If you do all these steps, the setup is complete for this server.



## Advanced Options

Examples in this section will use a shortened syntax and assumes you will set execution policy manually, or prefix the command with the snippets above. It also leaves the path to `GetSSL.ps1` off for the same reason.

1. Get and Install a Certificate:  
   Also use this command to modify the stored domain or email, which is used for renewals. Once this is done, you likely never have to specify domain/email again unless you want to change it.

   ```powershell
   .\GetSSL.ps1 -Setup -Domains fms.example.com, fms.example2.com -Emails user@email.com, user2@email.com
   ```

2. Renew Certificate:  
   Renew the most recently used certificate. This is the command called by the scheduled task, but you can run it manually if needed.

   ```powershell
   .\GetSSL.ps1 -Renew
   ```

3. Install Certificate:  
   Installs the most recently retrieved certificate. Useful if a certificate was successfully retrieved, but something failed before it was installed.

   ```powershell
   .\GetSSL.ps1 -InstallCertificate
   ```

4. Setup scheduled task to renew the certificate:  
   Will schedule a task to re-occur every 63 days. You can modify this task after it's created by opening Task Scheduler. If you don't do this step, you will have to manually renew the certificate before it expires every 90 days.  

   ```powershell
   .\GetSSL.ps1 -ScheduleTask
   ```

   Note that 63 days was choosens as the default renwal interval because it will make the renewal fall on the same day of the week and is close to the recommended renewal point which is 2/3 of the certificates lifespan. You can specify your own renewal interval by appending: `-IntervalDays 70`, or just manually modify the task via **Task Scheduler**.

   You can also specify your preferred renewal time by appending: `-Time 2:00am`. The default time is **4:00am**.

   A full example with custom interval and time:

   ```powershell
   .\GetSSL.ps1 -ScheduleTask -IntervalDays 70 -Time 2:00am
   ```

5. Email Log File:  

   Store credentials and SMTP info so this script can send logs when it runs from a scheduled task.

   ```powershell
   Set-ExecutionPolicy Bypass -Scope Process -Force;
   & 'C:\Program Files\FileMaker\FileMaker Server\Data\Scripts\GetSSL.ps1' -ConfigureEmail
   ```

<<<<<<< HEAD
Watch me install and test the script, explaining various options along the way:
[![Full Walkthrough Video on YouTube](https://img.youtube.com/vi/a8DdnGXFDu4/0.jpg)](https://www.youtube.com/watch?v=a8DdnGXFDu4)
=======
6. Update Dependencies:

   ```powershell
   .\GetSSL.ps1 -InstallDependencies -Force
   ```

7. Call [Posh-ACME](https://github.com/rmbolger/Posh-ACME/wiki/(Advanced)-Manual-HTTP-Challenge-Validation) functions directly.  
   You could potentially do this to modify the domains or your contact email. GetSSL will use whatever domains are returned by `Get-PAOrder` and whatever account is returned by `Get-PAAccount`.
>>>>>>> 58d18be9



## Documentation

NOTE: This documentation is not yet fully updated for version 2.

If you view the [GetSSL.ps1](GetSSL.ps1) file as text; the documentation is in comments at the top of the file.

To view it the "PowerShell Way", you can use `Get-Help` like:

```powershell
Get-Help .\GetSSL.ps1 -full
```



## Authentication

This script will seamlessly and securely manage authentication for you. If external authentication is setup for the user the script is run as to access the Admin Console, then that will be used. If it's not, you will be asked for your Admin Console Sign In when the script runs. These credentials will be stored in Windows Credential Manager; the same place FileMaker Server stores your encryption at rest password. The next time the script runs, it will load the stored credentials from Credential Manager.

I haven't tested this scenario but the credentials can probably only be retrieved by the same user account that created them. If you modify your scheduled task to run as a different user, that might break this feature.

If you want to, external authentication can easily be enabled on a default installation of FileMaker Server and does not require an Active Directory:

1. Log in to FileMaker Server 17 admin console
2. Administration > External Athentication > External Accounts for Admin Console Sign In: click __Change__
3. Add a group name and click __Save Authentication Settings__  
   (default install of Windows should work with "Administrators" as the group name)
4. Admin Console Sign In > External Accounts: __Enable__
5. Confirm it's working by typing this on the command line: `fmsadmin list files`. If you are not asked for a user/pass, then it has be properly enabled.

If external authentication _is_ enabled but you _don't_ want to use it, you can store credentials with this command:

```powershell
Get-Credential | New-StoredCredential -Target "GetSSL FileMaker Server Admin Console" -Persist LocalMachine
```



## Staging

I won't duplicate what is already said about the `-Staging` parameter in the official help docs but I do want to add to it. Let's Encrypt service imposes [Rate Limits](https://letsencrypt.org/docs/rate-limits/), which are less restrictive on their staging environment. While developing this script (and before I added this parameter) I repeatedly tested with the same domain and quickly hit the limit of 5 identical certificate requests per week. While this won't pertain to most people, I do want to point out that if you are doing testing, you _should_ use the `-Staging` parameter.

Using this parameter is a great way of doing the initial setup/testing as well. It allows you to go through all the steps without worrying about rate limits or your server being restarted. Common issues like permissions to call fmsadmin.exe without having to type a user/pass can be resolved before doing a final install. Since the existing certificate is backed up before being replaced, you could always restore to existing configuration, if needed.



## Restoring a Certificate

Before replacing any files in the CStore directory, they are backed up in a sub-folder with the current date/time and no backups are ever overwritten or deleted by this script. If you need to restore a previously installed certificate, you can do it with a command like this:

```powershell
Remove-Item "C:\Program Files\FileMaker\FileMaker Server\CStore\serverKey.pem"
fmsadmin certificate import `
    "C:\Program Files\FileMaker\FileMaker Server\CStore\Backup\2018-10-09_181822\serverCustom.pem" `
    --keyfile "C:\Program Files\FileMaker\FileMaker Server\CStore\Backup\2018-10-09_181822\serverKey.pem" -y
```

_Make sure to use the actual path to the backup you want to restore; this code is an example for a backup taken at the time of writing this documentation._



## Custom Shutdown/Startup

This script must restart the FileMaker Server process to complete the installtion of the certificate. It does it's best to do a safe shutdown and to start the server, CWP (if it was running), and open files (if there were any open before). However, if you want to customize this process, you could edit the script's `Install-Cert` function.

Beware that if you have to enter an encryption at rest password when you open files, you will need to manage this process yourself, in this section of the script. NOTE: this only applies if you've configured your server not to store the password.

Alternatively, if you have your own shutdown/startup scripts already, you could call them directly and remove the default steps provided in this script.
<|MERGE_RESOLUTION|>--- conflicted
+++ resolved
@@ -1,181 +1,176 @@
-## Credit
-
-This is a fork of the work started by: [David Nahodyl, Blue Feather](http://bluefeathergroup.com/blog/how-to-use-lets-encrypt-ssl-certificates-with-filemaker-server/)  
-
-Thanks for figuring out the hard part David!
-
-
-
-## Notes
-
-* Only supports newer OS (only tested on Windows Server 2016).
-* Only tested on FileMaker Server 17 and 18.
-* Installs all dependencies for you.
-* If you use this script in production, you should watch this repo in GitHub so you get a notification when it's updated.
-
-
-
-## Installation and Quick Setup
-
-1. Open PowerShell console as an Administrator:
-
-   1. Click **Start**
-   2. Type **PowerShell**
-   3. Right-click on **Windows PowerShell**
-   4. Click **Run as administrator**
-
-2. Download the `GetSSL.ps1` file to your server:  
-   _(replace **master** with **dev** or a tag name to download a different version of this script)_
-
-   ```powershell
-   Invoke-WebRequest `
-     -Uri https://raw.githubusercontent.com/dansmith65/FileMaker-LetsEncrypt-Win/master/GetSSL.ps1 `
-     -OutFile "C:\Program Files\FileMaker\FileMaker Server\Data\Scripts\GetSSL.ps1"
-   ```
-
-3. Access the wizard-style setup by calling without parameters:  
-   _(if you're just testing, add ` -Staging` to the end)_
-
-   ```powershell
-   Set-ExecutionPolicy Bypass -Scope Process -Force;
-   & 'C:\Program Files\FileMaker\FileMaker Server\Data\Scripts\GetSSL.ps1'
-   ```
-
-   After this task completes, you'll be asked if you want to get a certificate, at which point you'll be prompted for domain(s) and email. Then, you'll be asked if you want to schedule a task, then configure email. If you do all these steps, the setup is complete for this server.
-
-
-
-## Advanced Options
-
-Examples in this section will use a shortened syntax and assumes you will set execution policy manually, or prefix the command with the snippets above. It also leaves the path to `GetSSL.ps1` off for the same reason.
-
-1. Get and Install a Certificate:  
-   Also use this command to modify the stored domain or email, which is used for renewals. Once this is done, you likely never have to specify domain/email again unless you want to change it.
-
-   ```powershell
-   .\GetSSL.ps1 -Setup -Domains fms.example.com, fms.example2.com -Emails user@email.com, user2@email.com
-   ```
-
-2. Renew Certificate:  
-   Renew the most recently used certificate. This is the command called by the scheduled task, but you can run it manually if needed.
-
-   ```powershell
-   .\GetSSL.ps1 -Renew
-   ```
-
-3. Install Certificate:  
-   Installs the most recently retrieved certificate. Useful if a certificate was successfully retrieved, but something failed before it was installed.
-
-   ```powershell
-   .\GetSSL.ps1 -InstallCertificate
-   ```
-
-4. Setup scheduled task to renew the certificate:  
-   Will schedule a task to re-occur every 63 days. You can modify this task after it's created by opening Task Scheduler. If you don't do this step, you will have to manually renew the certificate before it expires every 90 days.  
-
-   ```powershell
-   .\GetSSL.ps1 -ScheduleTask
-   ```
-
-   Note that 63 days was choosens as the default renwal interval because it will make the renewal fall on the same day of the week and is close to the recommended renewal point which is 2/3 of the certificates lifespan. You can specify your own renewal interval by appending: `-IntervalDays 70`, or just manually modify the task via **Task Scheduler**.
-
-   You can also specify your preferred renewal time by appending: `-Time 2:00am`. The default time is **4:00am**.
-
-   A full example with custom interval and time:
-
-   ```powershell
-   .\GetSSL.ps1 -ScheduleTask -IntervalDays 70 -Time 2:00am
-   ```
-
-5. Email Log File:  
-
-   Store credentials and SMTP info so this script can send logs when it runs from a scheduled task.
-
-   ```powershell
-   Set-ExecutionPolicy Bypass -Scope Process -Force;
-   & 'C:\Program Files\FileMaker\FileMaker Server\Data\Scripts\GetSSL.ps1' -ConfigureEmail
-   ```
-
-<<<<<<< HEAD
-Watch me install and test the script, explaining various options along the way:
-[![Full Walkthrough Video on YouTube](https://img.youtube.com/vi/a8DdnGXFDu4/0.jpg)](https://www.youtube.com/watch?v=a8DdnGXFDu4)
-=======
-6. Update Dependencies:
-
-   ```powershell
-   .\GetSSL.ps1 -InstallDependencies -Force
-   ```
-
-7. Call [Posh-ACME](https://github.com/rmbolger/Posh-ACME/wiki/(Advanced)-Manual-HTTP-Challenge-Validation) functions directly.  
-   You could potentially do this to modify the domains or your contact email. GetSSL will use whatever domains are returned by `Get-PAOrder` and whatever account is returned by `Get-PAAccount`.
->>>>>>> 58d18be9
-
-
-
-## Documentation
-
-NOTE: This documentation is not yet fully updated for version 2.
-
-If you view the [GetSSL.ps1](GetSSL.ps1) file as text; the documentation is in comments at the top of the file.
-
-To view it the "PowerShell Way", you can use `Get-Help` like:
-
-```powershell
-Get-Help .\GetSSL.ps1 -full
-```
-
-
-
-## Authentication
-
-This script will seamlessly and securely manage authentication for you. If external authentication is setup for the user the script is run as to access the Admin Console, then that will be used. If it's not, you will be asked for your Admin Console Sign In when the script runs. These credentials will be stored in Windows Credential Manager; the same place FileMaker Server stores your encryption at rest password. The next time the script runs, it will load the stored credentials from Credential Manager.
-
-I haven't tested this scenario but the credentials can probably only be retrieved by the same user account that created them. If you modify your scheduled task to run as a different user, that might break this feature.
-
-If you want to, external authentication can easily be enabled on a default installation of FileMaker Server and does not require an Active Directory:
-
-1. Log in to FileMaker Server 17 admin console
-2. Administration > External Athentication > External Accounts for Admin Console Sign In: click __Change__
-3. Add a group name and click __Save Authentication Settings__  
-   (default install of Windows should work with "Administrators" as the group name)
-4. Admin Console Sign In > External Accounts: __Enable__
-5. Confirm it's working by typing this on the command line: `fmsadmin list files`. If you are not asked for a user/pass, then it has be properly enabled.
-
-If external authentication _is_ enabled but you _don't_ want to use it, you can store credentials with this command:
-
-```powershell
-Get-Credential | New-StoredCredential -Target "GetSSL FileMaker Server Admin Console" -Persist LocalMachine
-```
-
-
-
-## Staging
-
-I won't duplicate what is already said about the `-Staging` parameter in the official help docs but I do want to add to it. Let's Encrypt service imposes [Rate Limits](https://letsencrypt.org/docs/rate-limits/), which are less restrictive on their staging environment. While developing this script (and before I added this parameter) I repeatedly tested with the same domain and quickly hit the limit of 5 identical certificate requests per week. While this won't pertain to most people, I do want to point out that if you are doing testing, you _should_ use the `-Staging` parameter.
-
-Using this parameter is a great way of doing the initial setup/testing as well. It allows you to go through all the steps without worrying about rate limits or your server being restarted. Common issues like permissions to call fmsadmin.exe without having to type a user/pass can be resolved before doing a final install. Since the existing certificate is backed up before being replaced, you could always restore to existing configuration, if needed.
-
-
-
-## Restoring a Certificate
-
-Before replacing any files in the CStore directory, they are backed up in a sub-folder with the current date/time and no backups are ever overwritten or deleted by this script. If you need to restore a previously installed certificate, you can do it with a command like this:
-
-```powershell
-Remove-Item "C:\Program Files\FileMaker\FileMaker Server\CStore\serverKey.pem"
-fmsadmin certificate import `
-    "C:\Program Files\FileMaker\FileMaker Server\CStore\Backup\2018-10-09_181822\serverCustom.pem" `
-    --keyfile "C:\Program Files\FileMaker\FileMaker Server\CStore\Backup\2018-10-09_181822\serverKey.pem" -y
-```
-
-_Make sure to use the actual path to the backup you want to restore; this code is an example for a backup taken at the time of writing this documentation._
-
-
-
-## Custom Shutdown/Startup
-
-This script must restart the FileMaker Server process to complete the installtion of the certificate. It does it's best to do a safe shutdown and to start the server, CWP (if it was running), and open files (if there were any open before). However, if you want to customize this process, you could edit the script's `Install-Cert` function.
-
-Beware that if you have to enter an encryption at rest password when you open files, you will need to manage this process yourself, in this section of the script. NOTE: this only applies if you've configured your server not to store the password.
-
-Alternatively, if you have your own shutdown/startup scripts already, you could call them directly and remove the default steps provided in this script.
+## Credit
+
+This is a fork of the work started by: [David Nahodyl, Blue Feather](http://bluefeathergroup.com/blog/how-to-use-lets-encrypt-ssl-certificates-with-filemaker-server/)  
+
+Thanks for figuring out the hard part David!
+
+
+
+## Notes
+
+* Only supports newer OS (only tested on Windows Server 2016).
+* Only tested on FileMaker Server 17 and 18.
+* Installs all dependencies for you.
+* If you use this script in production, you should watch this repo in GitHub so you get a notification when it's updated.
+
+
+
+## Installation and Quick Setup
+
+1. Open PowerShell console as an Administrator:
+
+   1. Click **Start**
+   2. Type **PowerShell**
+   3. Right-click on **Windows PowerShell**
+   4. Click **Run as administrator**
+
+2. Download the `GetSSL.ps1` file to your server:  
+   _(replace **master** with **dev** or a tag name to download a different version of this script)_
+
+   ```powershell
+   Invoke-WebRequest `
+     -Uri https://raw.githubusercontent.com/dansmith65/FileMaker-LetsEncrypt-Win/master/GetSSL.ps1 `
+     -OutFile "C:\Program Files\FileMaker\FileMaker Server\Data\Scripts\GetSSL.ps1"
+   ```
+
+3. Access the wizard-style setup by calling without parameters:  
+   _(if you're just testing, add ` -Staging` to the end)_
+
+   ```powershell
+   Set-ExecutionPolicy Bypass -Scope Process -Force;
+   & 'C:\Program Files\FileMaker\FileMaker Server\Data\Scripts\GetSSL.ps1'
+   ```
+
+   After this task completes, you'll be asked if you want to get a certificate, at which point you'll be prompted for domain(s) and email. Then, you'll be asked if you want to schedule a task, then configure email. If you do all these steps, the setup is complete for this server.
+
+
+
+## Advanced Options
+
+Examples in this section will use a shortened syntax and assumes you will set execution policy manually, or prefix the command with the snippets above. It also leaves the path to `GetSSL.ps1` off for the same reason.
+
+1. Get and Install a Certificate:  
+   Also use this command to modify the stored domain or email, which is used for renewals. Once this is done, you likely never have to specify domain/email again unless you want to change it.
+
+   ```powershell
+   .\GetSSL.ps1 -Setup -Domains fms.example.com, fms.example2.com -Emails user@email.com, user2@email.com
+   ```
+
+2. Renew Certificate:  
+   Renew the most recently used certificate. This is the command called by the scheduled task, but you can run it manually if needed.
+
+   ```powershell
+   .\GetSSL.ps1 -Renew
+   ```
+
+3. Install Certificate:  
+   Installs the most recently retrieved certificate. Useful if a certificate was successfully retrieved, but something failed before it was installed.
+
+   ```powershell
+   .\GetSSL.ps1 -InstallCertificate
+   ```
+
+4. Setup scheduled task to renew the certificate:  
+   Will schedule a task to re-occur every 63 days. You can modify this task after it's created by opening Task Scheduler. If you don't do this step, you will have to manually renew the certificate before it expires every 90 days.  
+
+   ```powershell
+   .\GetSSL.ps1 -ScheduleTask
+   ```
+
+   Note that 63 days was choosens as the default renwal interval because it will make the renewal fall on the same day of the week and is close to the recommended renewal point which is 2/3 of the certificates lifespan. You can specify your own renewal interval by appending: `-IntervalDays 70`, or just manually modify the task via **Task Scheduler**.
+
+   You can also specify your preferred renewal time by appending: `-Time 2:00am`. The default time is **4:00am**.
+
+   A full example with custom interval and time:
+
+   ```powershell
+   .\GetSSL.ps1 -ScheduleTask -IntervalDays 70 -Time 2:00am
+   ```
+
+5. Email Log File:  
+
+   Store credentials and SMTP info so this script can send logs when it runs from a scheduled task.
+
+   ```powershell
+   Set-ExecutionPolicy Bypass -Scope Process -Force;
+   & 'C:\Program Files\FileMaker\FileMaker Server\Data\Scripts\GetSSL.ps1' -ConfigureEmail
+   ```
+
+6. Update Dependencies:
+
+   ```powershell
+   .\GetSSL.ps1 -InstallDependencies -Force
+   ```
+
+7. Call [Posh-ACME](https://github.com/rmbolger/Posh-ACME/wiki/(Advanced)-Manual-HTTP-Challenge-Validation) functions directly.  
+   You could potentially do this to modify the domains or your contact email. GetSSL will use whatever domains are returned by `Get-PAOrder` and whatever account is returned by `Get-PAAccount`.
+
+
+
+## Documentation
+
+NOTE: This documentation is not yet fully updated for version 2.
+
+If you view the [GetSSL.ps1](GetSSL.ps1) file as text; the documentation is in comments at the top of the file.
+
+To view it the "PowerShell Way", you can use `Get-Help` like:
+
+```powershell
+Get-Help .\GetSSL.ps1 -full
+```
+
+
+
+## Authentication
+
+This script will seamlessly and securely manage authentication for you. If external authentication is setup for the user the script is run as to access the Admin Console, then that will be used. If it's not, you will be asked for your Admin Console Sign In when the script runs. These credentials will be stored in Windows Credential Manager; the same place FileMaker Server stores your encryption at rest password. The next time the script runs, it will load the stored credentials from Credential Manager.
+
+I haven't tested this scenario but the credentials can probably only be retrieved by the same user account that created them. If you modify your scheduled task to run as a different user, that might break this feature.
+
+If you want to, external authentication can easily be enabled on a default installation of FileMaker Server and does not require an Active Directory:
+
+1. Log in to FileMaker Server 17 admin console
+2. Administration > External Athentication > External Accounts for Admin Console Sign In: click __Change__
+3. Add a group name and click __Save Authentication Settings__  
+   (default install of Windows should work with "Administrators" as the group name)
+4. Admin Console Sign In > External Accounts: __Enable__
+5. Confirm it's working by typing this on the command line: `fmsadmin list files`. If you are not asked for a user/pass, then it has be properly enabled.
+
+If external authentication _is_ enabled but you _don't_ want to use it, you can store credentials with this command:
+
+```powershell
+Get-Credential | New-StoredCredential -Target "GetSSL FileMaker Server Admin Console" -Persist LocalMachine
+```
+
+
+
+## Staging
+
+I won't duplicate what is already said about the `-Staging` parameter in the official help docs but I do want to add to it. Let's Encrypt service imposes [Rate Limits](https://letsencrypt.org/docs/rate-limits/), which are less restrictive on their staging environment. While developing this script (and before I added this parameter) I repeatedly tested with the same domain and quickly hit the limit of 5 identical certificate requests per week. While this won't pertain to most people, I do want to point out that if you are doing testing, you _should_ use the `-Staging` parameter.
+
+Using this parameter is a great way of doing the initial setup/testing as well. It allows you to go through all the steps without worrying about rate limits or your server being restarted. Common issues like permissions to call fmsadmin.exe without having to type a user/pass can be resolved before doing a final install. Since the existing certificate is backed up before being replaced, you could always restore to existing configuration, if needed.
+
+
+
+## Restoring a Certificate
+
+Before replacing any files in the CStore directory, they are backed up in a sub-folder with the current date/time and no backups are ever overwritten or deleted by this script. If you need to restore a previously installed certificate, you can do it with a command like this:
+
+```powershell
+Remove-Item "C:\Program Files\FileMaker\FileMaker Server\CStore\serverKey.pem"
+fmsadmin certificate import `
+    "C:\Program Files\FileMaker\FileMaker Server\CStore\Backup\2018-10-09_181822\serverCustom.pem" `
+    --keyfile "C:\Program Files\FileMaker\FileMaker Server\CStore\Backup\2018-10-09_181822\serverKey.pem" -y
+```
+
+_Make sure to use the actual path to the backup you want to restore; this code is an example for a backup taken at the time of writing this documentation._
+
+
+
+## Custom Shutdown/Startup
+
+This script must restart the FileMaker Server process to complete the installtion of the certificate. It does it's best to do a safe shutdown and to start the server, CWP (if it was running), and open files (if there were any open before). However, if you want to customize this process, you could edit the script's `Install-Cert` function.
+
+Beware that if you have to enter an encryption at rest password when you open files, you will need to manage this process yourself, in this section of the script. NOTE: this only applies if you've configured your server not to store the password.
+
+Alternatively, if you have your own shutdown/startup scripts already, you could call them directly and remove the default steps provided in this script.